'use client';

import { useState, useEffect, useRef, useMemo } from 'react';
import Image from 'next/image';
import { usePaperFormStore } from '@/stores/paperFormStore';
import { usePinStore } from '@/stores/pinStore';
import { MOCK_USERS } from '@/lib/types';
import { PaperFormEntry, FormType, getFormTypeDisplayName, getFormTypeIcon, getFormTypeColors } from '@/lib/paperFormTypes';
import PaperForm from '@/components/PaperForm';
import { generateFormPDF } from '@/lib/pdfGenerator';
import { PiroshkiForm } from '@/components/PiroshkiForm';
import BagelDogForm from '@/components/BagelDogForm';
import { shouldHighlightCell } from '@/lib/validation';


export default function AdminDashboard() {
  const { savedForms, currentForm, loadForm, loadFormsFromStorage, updateFormStatus, approveForm, deleteForm, isFormBlank, exportState, syncFormsToAWS } = usePaperFormStore();

  const { createPin, updatePin, deletePin, getAllPins, getPinForInitials } = usePinStore();
  const [selectedForm, setSelectedForm] = useState<PaperFormEntry | null>(null);
  const [showFormModal, setShowFormModal] = useState(false);

  // Compute a reliable header title for the modal: prefer the explicitly-selected form's title
  // (admin is explicitly viewing this form), then fall back to the store's currentForm title,
  // then the human-friendly form type name, finally a placeholder.
  const headerTitle = (() => {
    if (selectedForm?.title && selectedForm.title.trim()) return selectedForm.title;
    if (currentForm?.title && currentForm.title.trim()) return currentForm.title;
    if (selectedForm?.formType) return getFormTypeDisplayName(selectedForm.formType);
    return '(untitled form)';
  })();

  const [showSettingsDropdown, setShowSettingsDropdown] = useState(false);

  const [dashboardRefreshKey, setDashboardRefreshKey] = useState(0); // Force dashboard refresh
  const [isRefreshingAdmin, setIsRefreshingAdmin] = useState(false);
  const [deleteSuccessMessage, setDeleteSuccessMessage] = useState<string | null>(null);

  const [filterStatus, setFilterStatus] = useState<'all' | 'pending' | 'complete' | 'error'>('all');
  const [searchTerm, setSearchTerm] = useState('');
  const [sortBy, setSortBy] = useState<'date' | 'status' | 'initial' | 'thermometer'>('date');
  const [sortOrder, setSortOrder] = useState<'asc' | 'desc'>('desc');
  // NEW: Toast notification state
  const [toasts, setToasts] = useState<Array<{
    id: string;
    type: 'success' | 'error' | 'warning' | 'info';
    message: string;
    formId?: string;
    timestamp: Date;
  }>>([]);

  const settingsDropdownRef = useRef<HTMLDivElement>(null);


  const adminUser = MOCK_USERS.find(user => user.role === 'admin');

  // NOTE: intentionally do NOT mirror `selectedForm` into the global paperForm store here.
  // Mirroring caused race conditions where components reading `currentForm` would show
  // stale or unrelated forms when an admin was explicitly viewing a different `selectedForm`.
  // The authoritative syncing between the store and UI should happen via loadForm() / saveForm().

  // Load forms and initials from AWS when admin page loads
  useEffect(() => {
    const loadData = async () => {
      try {
        console.log('Admin page: Loading data from AWS...');
        
        // Load forms
        await loadFormsFromStorage();
        console.log('Admin page: Forms loaded successfully');
        
        // Debug: Check data count after loading
        const { savedForms } = usePaperFormStore.getState();
    
        console.log(`Admin page: After loading, savedForms count: ${savedForms.length}`);
        
      } catch (error) {
        console.error('Admin page: Error loading data from AWS:', error);
        // No fallback to local storage - AWS is required
      }
    };
    
    loadData();
  }, [loadFormsFromStorage]);

  // NEW: Real-time dashboard refresh effect with status change detection
  useEffect(() => {
    // Store previous form statuses to detect changes
    const previousStatuses = new Map(savedForms.map(form => [form.id, form.status]));
    
    // Only refresh when there are actual status changes, not on a timer
    const checkForStatusChanges = () => {
      let hasChanges = false;
      
      savedForms.forEach(form => {
        const previousStatus = previousStatuses.get(form.id);
        if (previousStatus && previousStatus !== form.status) {
          hasChanges = true;
          
          // Status changed - show notification
          const toast: {
            id: string;
            type: 'success' | 'error' | 'warning' | 'info';
            message: string;
            formId?: string;
            timestamp: Date;
          } = {
            id: `${form.id}-${Date.now()}`,
            type: form.status === 'Error' ? 'error' : 
                  form.status === 'Complete' ? 'success' : 'warning',
            message: `Form #${form.id.slice(-6)} status changed from ${previousStatus} to ${form.status}`,
            formId: form.id,
            timestamp: new Date()
          };
          
          setToasts(prev => [...prev, toast]);
          
          // Auto-remove toast after 5 seconds
          setTimeout(() => {
            setToasts(prev => prev.filter(t => t.id !== toast.id));
          }, 5000);
          
          // Update the previous status
          previousStatuses.set(form.id, form.status);
        }
      });
      
      // Only refresh dashboard if there were actual changes
      if (hasChanges) {
        setDashboardRefreshKey(prev => prev + 1);
      }
    };
    
    // Check for changes immediately when savedForms changes
    checkForStatusChanges();
    
    // No more automatic interval - we'll rely on React's natural re-rendering
    // when savedForms actually changes
  }, [savedForms]);

  // OPTIMIZATION: Memoize filtered forms to avoid repeated isFormBlank calls
  const filteredForms = useMemo(() => {
    return savedForms.filter(form => !isFormBlank(form));
  }, [savedForms, isFormBlank]);

  const errorForms = useMemo(() => {
    return filteredForms.filter(form => form.status === 'Error');
  }, [filteredForms]);

  const activeForms = useMemo(() =>
    filteredForms
      .filter((form) => form.status !== 'Complete' && form.status !== 'Approved')
      .sort((a, b) => new Date(b.date).getTime() - new Date(a.date).getTime()),
    [filteredForms]
  );

  const completedForms = useMemo(() =>
    filteredForms
      .filter(form => form.status === 'Complete')
      .sort((a, b) => new Date(b.date).getTime() - new Date(a.date).getTime()),
    [filteredForms]
  );

  const approvedForms = useMemo(() =>
    filteredForms
      .filter(form => form.status === 'Approved')
      .sort((a, b) => new Date(b.date).getTime() - new Date(a.date).getTime()),
    [filteredForms]
  );

  const formCounts = useMemo(() => {
    return {
      total: filteredForms.length,
  pending: activeForms.length,
      complete: filteredForms.filter(f => f.status === 'Complete').length,
      error: errorForms.length
    };
  }, [filteredForms, activeForms, errorForms]);

  // OPTIMIZATION: Memoize form status calculations to avoid expensive validation on every render
  const formStatuses = useMemo(() => {
    const statusMap = new Map<string, { newStatus: 'Complete' | 'In Progress' | 'Error', shouldUpdate: boolean }>();
    
  activeForms.forEach(form => {
      const completeEntries = form.entries.filter(entry => 
        entry.type && entry.ccp1.temp && entry.ccp2.temp && 
        entry.coolingTo80.temp && entry.coolingTo54.temp && entry.finalChill.temp
      ).length;
      
      // Check for errors only in cells that have all three fields (temp, time, initial)
      let hasErrors = false;
      form.entries.forEach((entry, rowIndex) => {
        const stages = ['ccp1', 'ccp2', 'coolingTo80', 'coolingTo54', 'finalChill'];
        stages.forEach(stage => {
          const stageData = entry[stage as keyof typeof entry] as any;
          // Only validate if all three fields are present
          if (stageData && stageData.temp && stageData.time && stageData.initial) {
            const validation = shouldHighlightCell(form, rowIndex, `${stage}.temp`);
            if (validation.highlight && validation.severity === 'error') {
              hasErrors = true;
            }
          }
        });
      });
      
      let newStatus: 'Complete' | 'In Progress' | 'Error';
      
      if (hasErrors) {
        newStatus = 'Error';
      } else if (completeEntries === form.entries.length && form.entries.length > 0) {
        // All entries are complete with data
        newStatus = 'Complete';
      } else if (completeEntries > 0) {
        // Some entries have data but not all
        newStatus = 'In Progress';
      } else {
        // No entries have data
        newStatus = 'In Progress';
      }
      
      // Auto-update status logic:
      // 1. Always allow updates to 'Error' status (new errors should be shown)
      // 2. Allow updates from 'In Progress' to 'Complete' (when all issues are resolved)
      // 3. Don't override 'In Progress' with 'In Progress' (prevents unnecessary updates)
      // 4. Don't override 'In Progress' with 'Error' if admin has manually resolved (has corrective actions)
      // 5. NEVER override manually set 'Complete' status (respect user's decision)
      const shouldUpdate = newStatus !== form.status && (
        newStatus === 'Error' || // Always show new errors
        form.status !== 'In Progress' || // Allow updates from other statuses
        newStatus === 'Complete' // Allow completion from 'In Progress'
      );
      
      // Special case: Don't auto-update to 'Error' if admin has manually set to 'In Progress' and has corrective actions
      const adminManuallyResolved = form.status === 'In Progress' && 
        form.correctiveActionsComments && 
        form.correctiveActionsComments.trim() && 
        newStatus === 'Error';
      
      // CRITICAL: Never override manually set 'Complete' status
      const manuallyCompleted = form.status === 'Complete';
      
      const finalShouldUpdate = shouldUpdate && !adminManuallyResolved && !manuallyCompleted;
      
      statusMap.set(form.id, { newStatus, shouldUpdate: finalShouldUpdate });
    });
    
    return statusMap;
  }, [activeForms]);

  // Close dropdown and modals when clicking outside
  useEffect(() => {
    const handleClickOutside = (event: MouseEvent) => {
      // Close settings dropdown
      if (settingsDropdownRef.current && !settingsDropdownRef.current.contains(event.target as Node)) {
        setShowSettingsDropdown(false);
      }
      

    };

    document.addEventListener('mousedown', handleClickOutside);
    return () => {
      document.removeEventListener('mousedown', handleClickOutside);
    };
  }, []);

  // Auto-clear success message after 5 seconds
  useEffect(() => {
    if (deleteSuccessMessage) {
      const timer = setTimeout(() => {
        setDeleteSuccessMessage(null);
      }, 5000);
      
      return () => clearTimeout(timer);
    }
  }, [deleteSuccessMessage]);

  const handleViewForm = (form: PaperFormEntry) => {
    // Load the authoritative form data into the store first so the modal shows the same title
    (async () => {
      try {
        await loadForm(form.id);
        // Prefer the freshly loaded currentForm from the store (may include computed/filled title)
        const loaded = (usePaperFormStore as any).getState().currentForm as PaperFormEntry | null;
        setSelectedForm(loaded || form);
      } catch (err) {
        // Fallback to the provided form if loading fails
        setSelectedForm(form);
        console.error('Failed to load form for admin view, falling back to provided object', err);
      }
      setShowFormModal(true);
    })();
  };





  const handlePrintForm = (form: PaperFormEntry) => {
    // Open form in a new window that matches the exact PaperForm component styling
    const printWindow = window.open('', '_blank', 'width=1200,height=800');
    
    if (printWindow) {
      printWindow.document.write(`
        <!DOCTYPE html>
        <html>
        <head>
          <title>${form.title ? form.title : 'Food Chilling Log'} - Form #${form.id.slice(-6)}</title>
          <style>
            * { margin: 0; padding: 0; box-sizing: border-box; }
            body { 
              font-family: system-ui, -apple-system, sans-serif;
              background: white;
              padding: 24px;
              color: black;
            }
            .form-container {
              background: white;
              max-width: 1200px;
              margin: 0 auto;
            }
            .header-section {
              border: 2px solid black;
              margin-bottom: 16px;
            }
            .header-title {
              background: #f3f4f6;
              padding: 16px;
              text-align: center;
            }
            .header-title h1 {
              font-size: 20px;
              font-weight: bold;
            }
            .header-content {
              padding: 16px;
            }
            .main-table-container {
              border: 2px solid black;
            }
            .main-table {
              width: 100%;
              border-collapse: collapse;
            }
            .main-table th,
            .main-table td {
              border: 1px solid black;
              padding: 8px;
              text-align: center;
              vertical-align: top;
            }
            .main-table td:first-child {
              text-align: left;
            }
            .main-table thead tr:first-child th {
              background: #f3f4f6;
              font-weight: bold;
              font-size: 13px;
            }
            .main-table thead tr:nth-child(2) th {
              background: #f9fafb;
              font-size: 12px;
              padding: 4px;
            }
            .row-number {
              font-weight: bold;
              font-size: 14px;
            }
            .cell-grid {
              display: grid;
              grid-template-columns: 1fr 1fr 1fr;
              gap: 4px;
              font-size: 12px;
            }
            .bottom-section {
              border: 2px solid black;
              border-top: 0;
              display: grid;
              grid-template-columns: 1fr 1fr;
            }
            .left-section {
              border-right: 1px solid black;
            }
            .thermometer-section {
              border-bottom: 1px solid black;
              padding: 8px;
              text-align: center;
              font-weight: bold;
            }
            .ingredients-table {
              width: 100%;
              border-collapse: collapse;
            }
            .ingredients-table th,
            .ingredients-table td {
              border: 1px solid black;
              padding: 8px;
              text-align: center;
              font-size: 12px;
            }
            .ingredients-table th {
              background: #f3f4f6;
              font-weight: bold;
            }
            .right-section {
              padding: 16px;
            }
            .comments-title {
              font-weight: bold;
              margin-bottom: 8px;
            }
            .comments-content {
              min-height: 120px;
              padding: 8px;
              border: 1px solid #d1d5db;
              font-size: 14px;
              line-height: 1.4;
            }
            .row-separator {
              border-top: 4px solid black !important;
            }
            @media print {
              body { padding: 0; margin: 0; }
              .form-container { max-width: none; }
            }
          </style>
        </head>
        <body>
          <div class="form-container">
            <!-- Header -->
            <div class="header-section">
                          <div class="header-title">
              <h1>${form.title ? form.title : 'Cooking and Cooling for Meat & Non Meat Ingredients'}</h1>
            </div>
              <div class="header-content">
                <div>
                  <strong>Date: </strong>${new Date(form.date).toLocaleDateString()}
                </div>
              </div>
            </div>

            <!-- Main Table -->
            <div class="main-table-container">
              <table class="main-table">
                <thead>
                  <tr>
                    <th style="width: 120px;">Rack</th>
                    <th style="width: 120px;">Date</th>
                    <th style="width: 160px;">
                      Temperature Must reach 166°F or greater<br/>
                      <strong>CCP 1</strong>
                    </th>
                    <th style="width: 160px;">
                      127°F or greater<br/>
                      <strong>CCP 2</strong><br/>
                      <small>Record Temperature of 1st and LAST rack/batch of the day</small>
                    </th>
                    <th style="width: 160px;">
                      80°F or below within 105 minutes<br/>
                      <strong>CCP 2</strong><br/>
                      <small>Record Temperature of 1st rack/batch of the day</small>
                    </th>
                    <th style="width: 160px;">
                      <strong>54</strong> or below within 4.75 hr
                    </th>
                    <th style="width: 160px;">
                      Chill Continuously to<br/>
                      39°F or below
                    </th>
                  </tr>
                  <tr>
                    <th>Rack</th>
                    <th>Type</th>
                    <th>
                      <div class="cell-grid">
                        <div>Temp</div>
                        <div>Time</div>
                        <div>Initial</div>
                      </div>
                    </th>
                    <th>
                      <div class="cell-grid">
                        <div>Temp</div>
                        <div>Time</div>
                        <div>Initial</div>
                      </div>
                    </th>
                    <th>
                      <div class="cell-grid">
                        <div>Temp</div>
                        <div>Time</div>
                        <div>Initial</div>
                      </div>
                    </th>
                    <th>
                      <div class="cell-grid">
                        <div>Temp</div>
                        <div>Time</div>
                        <div>Initial</div>
                      </div>
                    </th>
                    <th>
                      <div class="cell-grid">
                        <div>Temp</div>
                        <div>Time</div>
                        <div>Initial</div>
                      </div>
                    </th>
                  </tr>
                </thead>
                <tbody>
                  ${form.entries.map((entry, index) => `
                    <tr${index === 5 ? ' class="row-separator"' : ''}>
                      <td>
                        <div style="text-align: center; font-size: 12px;">
                          ${entry.rack || ''}
                        </div>
                      </td>
                      <td>
                        <div style="display: flex; align-items: flex-start; text-align: left;">
                          <div class="row-number" style="margin-right: 8px;">${index + 1}</div>
                          <div style="font-size: 12px; flex-grow: 1;">${entry.type || ''}</div>
                        </div>
                      </td>
                      <td>
                        <div class="cell-grid">
                          <div>${entry.ccp1.temp || ''}</div>
                          <div>${entry.ccp1.time || ''}</div>
                          <div>${entry.ccp1.time ? (entry.ccp1.initial || form.formInitial || '') : ''}</div>
                        </div>
                      </td>
                      <td>
                        <div class="cell-grid">
                          <div>${entry.ccp2.temp || ''}</div>
                          <div>${entry.ccp2.time || ''}</div>
                          <div>${entry.ccp2.time ? (entry.ccp2.initial || form.formInitial || '') : ''}</div>
                        </div>
                      </td>
                      <td>
                        <div class="cell-grid">
                          <div>${entry.coolingTo80.temp || ''}</div>
                          <div>${entry.coolingTo80.time || ''}</div>
                          <div>${entry.coolingTo80.time ? (entry.coolingTo80.initial || form.formInitial || '') : ''}</div>
                        </div>
                      </td>
                      <td>
                        <div class="cell-grid">
                          <div>${entry.coolingTo54.temp || ''}</div>
                          <div>${entry.coolingTo54.time || ''}</div>
                          <div>${entry.coolingTo54.time ? (entry.coolingTo54.initial || form.formInitial || '') : ''}</div>
                        </div>
                      </td>
                      <td>
                        <div class="cell-grid">
                          <div>${entry.finalChill.temp || ''}</div>
                          <div>${entry.finalChill.time || ''}</div>
                          <div>${entry.finalChill.time ? (entry.finalChill.initial || form.formInitial || '') : ''}</div>
                        </div>
                      </td>
                    </tr>
                  `).join('')}
                </tbody>
              </table>
            </div>

            <!-- Bottom Section -->
            <div class="bottom-section">
              <!-- Left side - Thermometer and Ingredients -->
              <div class="left-section">
                <!-- Thermometer # -->
                <div class="thermometer-section">
                  <span>Thermometer # </span>
                  <span style="border-bottom: 1px solid black; padding-bottom: 2px; min-width: 100px; display: inline-block;">
                    ${form.thermometerNumber || ''}
                  </span>
                </div>
                
                <!-- Ingredients Table -->
                <table class="ingredients-table">
                  <thead>
                    <tr>
                      <th>Ingredient</th>
                      <th>Beef</th>
                      <th>Chicken</th>
                      <th>Liquid Eggs</th>
                    </tr>
                  </thead>
                  <tbody>
                    <tr>
                      <td style="font-weight: bold;">Lot #(s)</td>
                      <td>${form.lotNumbers.beef || ''}</td>
                      <td>${form.lotNumbers.chicken || ''}</td>
                      <td>${form.lotNumbers.liquidEggs || ''}</td>
                    </tr>
                  </tbody>
                </table>
              </div>

              <!-- Right side - Corrective Actions -->
              <div class="right-section">
                <div class="comments-title">Corrective Actions & comments:</div>
                <div class="comments-content">
                  ${form.correctiveActionsComments || ''}
                </div>
              </div>
            </div>
          </div>
          
          <script>
            window.onload = function() {
              window.print();
              window.onafterprint = function() {
                window.close();
              };
            };
          </script>
        </body>
        </html>
      `);
      
      printWindow.document.close();
    }
  };

  // Download PDF from admin page for approved forms
  const handleDownloadPDF = async (form: PaperFormEntry) => {
    try {
      await generateFormPDF({
        id: form.id,
        title: form.title || getFormTypeDisplayName(form.formType),
        formType: form.formType,
        date: form.date instanceof Date ? form.date.toISOString() : new Date(form.date).toISOString(),
        status: form.status,
        approvedBy: form.approvedBy,
        approvedAt: form.approvedAt ? (form.approvedAt instanceof Date ? form.approvedAt.toISOString() : new Date(form.approvedAt).toISOString()) : undefined,
        correctiveActionsComments: form.correctiveActionsComments,
        thermometerNumber: form.thermometerNumber,
        lotNumbers: form.lotNumbers,
        entries: form.entries,
        quantityAndFlavor: (form as any).quantityAndFlavor,
        preShipmentReview: (form as any).preShipmentReview,
        frankFlavorSizeTable: (form as any).frankFlavorSizeTable,
        bagelDogPreShipmentReview: (form as any).bagelDogPreShipmentReview
      });
    } catch (error) {
      console.error('Error downloading PDF:', error);
      showToast('error', 'Failed to download PDF. Please try again.');
    }
  };

  const handleDeleteForm = (formId: string) => {
    const formToDelete = savedForms.find(form => form.id === formId);
    if (!formToDelete) return;

    const formDate = new Date(formToDelete.date).toLocaleDateString();
    const formInitial = formToDelete.formInitial || 'Unknown';
    
    if (confirm(`Are you sure you want to delete Form #${formToDelete.id.slice(-6)}?\n\nForm Details:\n• Date: ${formDate}\n• Initial: ${formInitial}\n• Status: ${formToDelete.status}\n\nThis will permanently delete ALL form data including:\n• All temperature and time entries\n• Thermometer number\n• Ingredients and lot numbers\n• Corrective actions and comments\n• Admin comments\n• Validation errors\n\nThis action cannot be undone.`)) {
      console.log('Deleting form:', formToDelete.id, 'with all associated data');
      
      // Log state before deletion
      console.log('State before deletion:', exportState());
      
      deleteForm(formId);
      
      // Force dashboard refresh to update the UI immediately
      setDashboardRefreshKey(prev => prev + 1);
      setDeleteSuccessMessage(`Form #${formToDelete.id.slice(-6)} deleted successfully.`);
      
      // If this was the selected form in the modal, close the modal
      if (selectedForm?.id === formId) {
        setShowFormModal(false);
        setSelectedForm(null);
      }
      
      // Log state after deletion
      setTimeout(() => {
        console.log('State after deletion:', exportState());
      }, 200);
    }
  };

  const handleDebugExport = () => {
    const state = exportState();
    console.log('Current Form Store State:', state);
    
    // Copy to clipboard for easy sharing
    navigator.clipboard.writeText(JSON.stringify(state, null, 2)).then(() => {
      alert('State exported to clipboard! Check console for details.');
    }).catch(() => {
      alert('State exported to console! Check browser console for details.');
    });
  };

  const getFilteredAndSortedForms = () => {
    let filtered = savedForms; // Show ALL forms in admin page, including blank ones
    
    // Apply status filter
    if (filterStatus !== 'all') {
      filtered = filtered.filter(form => {
        switch (filterStatus) {
          case 'pending':
            return form.status !== 'Complete';
          case 'complete':
            return form.status === 'Complete';
          case 'error':
            return form.status === 'Error';
          default:
            return true;
        }
      });
    }
    
    // Apply search filter
    if (searchTerm.trim()) {
      const term = searchTerm.toLowerCase();
      filtered = filtered.filter(form => 
        form.id.toLowerCase().includes(term) ||
        (form.formInitial && form.formInitial.toLowerCase().includes(term)) ||
        (form.thermometerNumber && form.thermometerNumber.toLowerCase().includes(term)) ||
        form.date.toString().includes(term)
      );
    }
    
    // Apply sorting
    filtered.sort((a, b) => {
      let aValue: any, bValue: any;
      
      switch (sortBy) {
        case 'date':
          aValue = new Date(a.date).getTime();
          bValue = new Date(b.date).getTime();
          break;
        case 'status':
          aValue = a.status;
          bValue = b.status;
          break;
        case 'initial':
          aValue = a.formInitial || '';
          bValue = b.formInitial || '';
          break;
        case 'thermometer':
          aValue = a.thermometerNumber || '';
          bValue = b.thermometerNumber || '';
          break;
        default:
          aValue = new Date(a.date).getTime();
          bValue = new Date(b.date).getTime();
      }
      
      if (sortOrder === 'asc') {
        return aValue > bValue ? 1 : -1;
      } else {
        return aValue < bValue ? 1 : -1;
      }
    });
    
    return filtered;
  };

  // getFormCounts is now replaced by the memoized formCounts above



  const hasCompleteData = (form: PaperFormEntry) => {
    return form.entries.some(entry => 
      entry.type || 
      entry.ccp1.temp || 
      entry.ccp2.temp || 
      entry.coolingTo80.temp || 
      entry.coolingTo54.temp || 
      entry.finalChill.temp
    );
  };

  const renderStatusDisplay = (form: PaperFormEntry) => {
    const getStatusStyles = (status: string) => {
      switch (status) {
        case 'Complete':
          return {
            text: 'text-green-600',
            icon: '✓'
          };
        case 'In Progress':
          return {
            text: 'text-yellow-600',
            icon: '⏳'
          };
        case 'Error':
          return {
            text: 'text-orange-600',
            icon: '⚠️'
          };
        default:
          return {
            text: 'text-gray-600',
            icon: '?'
          };
      }
    };

    const styles = getStatusStyles(form.status);

    return (
      <div className="space-y-1">
        <div className={`
          px-3 py-2 text-sm font-medium 
          ${styles.text}
        `}>
          {styles.icon} {form.status}
        </div>
        {/* NEW: Show last update time */}
        <div className="text-xs text-gray-500 px-3">
          Last updated: {form.lastTextEntry ? `${new Date(form.lastTextEntry).toLocaleDateString()} at ${new Date(form.lastTextEntry).toLocaleTimeString()}` : 'No text entered yet'}
        </div>
      </div>
    );
  };

  const showToast = (type: 'success' | 'error' | 'warning' | 'info', message: string, formId?: string) => {
    const toastId = `${formId || 'global'}-${Date.now()}`;
    setToasts(prev => [...prev, { id: toastId, type, message, formId, timestamp: new Date() }]);
    setTimeout(() => {
      setToasts(prev => prev.filter(t => t.id !== toastId));
    }, 5000);
  };

  return (
    <div className="min-h-screen bg-gray-100">
      {/* Header */}
      <header className="max-w-7xl mx-auto px-4 mb-6">
        <div className="flex items-center justify-between">
          <div className="flex items-center space-x-3">
            {/* Logo */}
            <div className="flex items-center justify-center w-32 h-32 rounded-xl overflow-hidden">
              <Image 
                src="/logo.avif" 
                alt="FoodChillingLog Logo" 
                width={128}
                height={128}
                className="w-full h-full object-cover"
              />
            </div>
            <div>
              <h1 className="text-3xl font-bold text-gray-900">Admin Dashboard</h1>
              <p className="text-gray-600">Food Safety Form Management</p>
            </div>
          </div>
          <div className="flex items-center space-x-4">
            
            {/* Refresh button removed per request */}

            <div className="text-right">
              <p className="font-medium text-gray-900">{adminUser?.name}</p>
              <p className="text-sm text-gray-600">{adminUser?.role}</p>
            </div>
            
            <div className="relative" ref={settingsDropdownRef}>
              <button
                onClick={() => setShowSettingsDropdown(!showSettingsDropdown)}
                className="w-12 h-12 bg-purple-600 rounded-full flex items-center justify-center hover:bg-purple-700 transition-colors cursor-pointer"
                title="Settings"
              >
                <span className="text-white font-bold text-lg">{adminUser?.initials}</span>
              </button>

              {showSettingsDropdown && (
                <div className="absolute top-full right-0 mt-1 w-80 bg-white border border-gray-200 rounded-lg shadow-lg z-50">
                  <div className="py-1">
                    <div className="px-4 py-2 text-xs font-semibold text-gray-500 uppercase tracking-wider border-b">
                      Settings
                    </div>
                    <div className="px-4 py-2 text-sm text-gray-500">
                      No settings available
                    </div>
                  </div>
                </div>
              )}
            </div>
          </div>
        </div>
      </header>

      {/* Main Content */}
      <main className="max-w-7xl mx-auto px-4">
          {/* Success Message */}
          {deleteSuccessMessage && (
            <div className="mb-6 bg-green-50 border border-green-200 rounded-xl p-4">
              <div className="flex items-center">
                <div className="flex-shrink-0">
                  <svg className="w-5 h-5 text-green-400" fill="none" stroke="currentColor" viewBox="0 0 24 24">
                    <path strokeLinecap="round" strokeLinejoin="round" strokeWidth={2} d="M5 13l4 4L19 7" />
                  </svg>
                </div>
                <div className="ml-3">
                  <p className="text-sm font-medium text-green-800">{deleteSuccessMessage}</p>
                </div>
                <div className="ml-auto pl-3">
                  <button
                    onClick={() => setDeleteSuccessMessage(null)}
                    className="text-green-400 hover:text-green-600"
                  >
                    <svg className="w-4 h-4" fill="none" stroke="currentColor" viewBox="0 0 24 24">
                      <path strokeLinecap="round" strokeLinejoin="round" strokeWidth={2} d="M6 18L18 6M6 6l12 12" />
                    </svg>
                  </button>
                </div>
              </div>
            </div>
          )}



          {/* Active Forms Section (card layout identical to /form page) */}
          <div className="mb-8">
            <h2 className="text-2xl font-bold text-gray-900 mb-4 flex items-center">
              <svg className="w-6 h-6 mr-2 text-yellow-600" fill="none" stroke="currentColor" viewBox="0 0 24 24">
                <path strokeLinecap="round" strokeLinejoin="round" strokeWidth={2} d="M12 8v4l3 3m6-3a9 9 0 11-18 0 9 9 0 0118 0z" />
              </svg>
              Active Forms
            </h2>
            {activeForms
              .sort((a, b) => new Date(b.date).getTime() - new Date(a.date).getTime())
              .map((form) => {
                const formStatus = formStatuses.get(form.id);
                if (formStatus?.shouldUpdate) {
                  setTimeout(() => updateFormStatus(form.id, formStatus.newStatus), 0);
                }

                return (
                  <div key={form.id} className={`bg-white rounded-xl border-2 border-gray-200 overflow-hidden mb-6`}>
                    <div className={`p-6`}>
                      <div className="flex items-center justify-between">
                        <div className="flex items-center space-x-4">
                          <div className={`w-4 h-4 rounded-full ${
                            form.status === 'Complete' ? 'bg-green-500' :
                            form.status === 'Error' ? 'bg-red-500' :
                            'bg-yellow-500'
                          }`} />

                          <div>
                            <h3 className="text-lg font-semibold text-gray-900">{form.title ? form.title : getFormTypeDisplayName(form.formType)}</h3>
                            <div className="text-sm text-gray-600 mt-1">{getFormTypeDisplayName(form.formType)}</div>
                            <div className="flex items-center space-x-4 text-sm text-gray-600 mt-1">
                              <span>Form #{form.id.slice(-6)}</span>
                            </div>
                          </div>
                        </div>

                        <div className="flex items-center space-x-3">
                          <span className={`inline-flex items-center px-3 py-1 rounded-full text-sm font-medium ${
                            form.status === 'Complete' ? 'bg-green-100 text-green-800' :
                            form.status === 'Error' ? 'bg-red-100 text-red-800' :
                            'bg-yellow-100 text-yellow-800'
                          }`}>
                            {form.status === 'Complete' ? '✓ Complete' : form.status === 'Error' ? '⚠️ Has Errors' : '⏳ In Progress'}
                          </span>

                          <button
                            onClick={() => handleViewForm(form)}
                            className="inline-flex items-center px-3 py-2 text-sm font-medium text-blue-600 bg-blue-50 border border-blue-200 rounded-md hover:bg-blue-100 hover:text-blue-700 transition-colors"
                          >
                            <svg className="w-4 h-4 mr-2" fill="none" stroke="currentColor" viewBox="0 0 24 24">
                              <path strokeLinecap="round" strokeLinejoin="round" strokeWidth={2} d="M15 12a3 3 0 11-6 0 3 3 0 016 0z" />
                              <path strokeLinecap="round" strokeLinejoin="round" strokeWidth={2} d="M2.458 12C3.732 7.943 7.523 5 12 5c4.478 0 8.268 2.943 9.542 7-1.274 4.057-5.064 7-9.542 7-4.477 0-8.268-2.943-9.542-7z" />
                            </svg>
                            View Form
                          </button>

                          <button
                            onClick={() => handleDeleteForm(form.id)}
                            className="inline-flex items-center px-3 py-2 text-sm font-medium text-red-600 bg-red-50 border border-red-200 rounded-md hover:bg-red-100 hover:text-red-700 transition-colors"
                          >
                            <svg className="w-4 h-4 mr-2" fill="none" stroke="currentColor" viewBox="0 0 24 24">
                              <path strokeLinecap="round" strokeLinejoin="round" strokeWidth={2} d="M19 7l-.867 12.142A2 2 0 0116.138 21H7.862a2 2 0 01-1.995-1.858L5 7m5 4v6m4-6v6m1-10V4a1 1 0 00-1-1h-4a1 1 0 00-1 1v3M4 7h16" />
                            </svg>
                            Delete
                          </button>
                        </div>
                      </div>

                      <div className="mt-4 grid grid-cols-1 md:grid-cols-3 gap-4 text-sm">
                        <div className="bg-gray-50 rounded-lg p-3">
                          <div className="font-medium text-gray-700">Date Created</div>
                          <div className="text-lg font-semibold text-gray-900">{new Date(form.dateCreated || form.date).toLocaleDateString()}</div>
                          <div className="text-sm text-gray-600 mt-1">{new Date(form.dateCreated || form.date).toLocaleTimeString()}</div>
                        </div>

                        <div className="bg-gray-50 rounded-lg p-3">
                          <div className="font-medium text-gray-700">Last Updated</div>
                          <div className="text-lg font-semibold text-gray-900">{form.lastTextEntry ? new Date(form.lastTextEntry).toLocaleDateString() : 'No text entered yet'}</div>
                          <div className="text-sm text-gray-600 mt-1">{form.lastTextEntry ? new Date(form.lastTextEntry).toLocaleTimeString() : ''}</div>
                        </div>

                        <div className="bg-gray-50 rounded-lg p-3">
                          <div className="font-medium text-gray-700">Corrective Actions & Comments</div>
                          <div className="text-sm text-gray-600 mt-1">
                            <textarea
                              readOnly
                              className="w-full h-20 p-2 text-sm text-gray-700 bg-white border rounded-md resize-none"
                              value={form.correctiveActionsComments && form.correctiveActionsComments.trim() ?
                                form.correctiveActionsComments.split('\n').map((l, i) => `${i+1}. ${l}`).join('\n') : '(no comments)'}
                            />
                          </div>
                        </div>
                      </div>
                    </div>
                  </div>
                );
              })}
          </div>

          {getFilteredAndSortedForms().filter(form => form.status !== 'Complete').length === 0 && (
            <div className="text-center py-12 bg-white rounded-xl border-2 border-gray-200 mt-6">
              <div className="text-6xl mb-4">📋</div>
              <h3 className="text-lg font-semibold text-gray-900 mb-2">No Pending Forms</h3>
              <p className="text-gray-500">No forms match your current search criteria or filters.</p>
            </div>
          )}

          {/* Completed Forms Section (card layout identical to /form page) */}
          {completedForms.length > 0 && (
            <div className="mb-8">
              <h2 className="text-2xl font-bold text-gray-900 mb-4 flex items-center">
                <svg className="w-6 h-6 mr-2 text-green-600" fill="none" stroke="currentColor" viewBox="0 0 24 24">
                  <path strokeLinecap="round" strokeLinejoin="round" strokeWidth={2} d="M9 12l2 2 4-4m6 2a9 9 0 11-18 0 9 9 0 0118 0z" />
                </svg>
                Completed Forms
              </h2>
              {completedForms.map((form) => (
                <div key={form.id} className={`bg-white rounded-xl border-2 border-gray-200 overflow-hidden mb-6`}>
                  <div className={`p-6`}>
                    <div className="flex items-center justify-between">
                      <div className="flex items-center space-x-4">
                        <div>
                          <h3 className="text-lg font-semibold text-gray-900">{form.title ? form.title : getFormTypeDisplayName(form.formType)}</h3>
                          <div className="text-sm text-gray-600 mt-1">{getFormTypeDisplayName(form.formType)}</div>
                          <div className="flex items-center space-x-4 text-sm text-gray-600 mt-1">
                            <span>Form #{form.id.slice(-6)}</span>
                            <span className="text-gray-600 font-medium">✓ Finalized</span>
                            {/* Approved by text removed per request */}
                          </div>
                        </div>
                      </div>

                      <div className="flex items-center space-x-3">
                        <span className="inline-flex items-center px-3 py-1 rounded-full text-sm font-medium bg-green-100 text-green-800">✓ Complete</span>
                        <button
                          onClick={() => handleViewForm(form)}
                          className="inline-flex items-center px-3 py-2 text-sm font-medium text-blue-600 bg-blue-50 border border-blue-200 rounded-md hover:bg-blue-100 hover:text-blue-700 transition-colors"
                        >
                          <svg className="w-4 h-4 mr-2" fill="none" stroke="currentColor" viewBox="0 0 24 24">
                            <path strokeLinecap="round" strokeLinejoin="round" strokeWidth={2} d="M15 12a3 3 0 11-6 0 3 3 0 016 0z" />
                            <path strokeLinecap="round" strokeLinejoin="round" strokeWidth={2} d="M2.458 12C3.732 7.943 7.523 5 12 5c4.478 0 8.268 2.943 9.542 7-1.274 4.057-5.064 7-9.542 7-4.477 0-8.268-2.943-9.542-7z" />
                          </svg>
                          View Form
                        </button>
                        <button
                          onClick={() => {
                            try {
                              // First update the local state immediately for better UX
                              updateFormStatus(form.id, 'In Progress');
                              // removed success toast for reopen to avoid green notification
                              // Force dashboard refresh to show updated status
                              setDashboardRefreshKey(prev => prev + 1);
                            } catch (error) {
                              console.error('Error reopening form:', error);
                              showToast('error', `Failed to reopen form: ${error instanceof Error ? error.message : 'Unknown error'}`, form.id);
                            }
                          }}
                          className="inline-flex items-center px-3 py-2 text-sm font-medium text-orange-600 bg-orange-50 border border-orange-200 rounded-md hover:bg-orange-100 hover:text-orange-700 transition-colors"
                          title="Reopen form for editing"
                        >
                          <svg className="w-4 h-4 mr-2" fill="none" stroke="currentColor" viewBox="0 0 24 24">
                            <path strokeLinecap="round" strokeLinejoin="round" strokeWidth={2} d="M4 4v5h.582m15.356 2A8.001 8.003 0 004.582 9m0 0H9m11 11v-5h-.581m0 0a8.003 8.003 0 01-15.357-2m15.357 2H15" />
                          </svg>
                          Reopen
                        </button>
                        <button
                          onClick={async () => {
                            if (!adminUser) {
                              showToast('error', 'No admin user configured; cannot approve form', form.id);
                              return;
                            }

                            try {
                              await approveForm(form.id, adminUser.initials);
                              // removed success toast for approve to avoid green notification
                              setDashboardRefreshKey(prev => prev + 1);
                            } catch (error) {
                              console.error('Error approving form:', error);
                              showToast('error', `Failed to approve form: ${error instanceof Error ? error.message : 'Unknown error'}`, form.id);
                            }
                          }}
                          className="inline-flex items-center px-3 py-2 text-sm font-medium text-white bg-indigo-600 border border-indigo-600 rounded-md hover:bg-indigo-700 hover:text-white transition-colors"
                          title="Approve form"
                        >
                          <svg className="w-4 h-4 mr-2" fill="none" stroke="currentColor" viewBox="0 0 24 24">
                            <path strokeLinecap="round" strokeLinejoin="round" strokeWidth={2} d="M5 13l4 4L19 7" />
                          </svg>
                          Approve
                        </button>
                      </div>
                    </div>

                    <div className="mt-4 grid grid-cols-1 md:grid-cols-3 gap-4 text-sm">
                      <div className="bg-gray-50 rounded-lg p-3">
                        <div className="font-medium text-gray-700">Date Created</div>
                        <div className="text-lg font-semibold text-gray-900">{new Date(form.date).toLocaleDateString()}</div>
                        <div className="text-sm text-gray-600 mt-1">{new Date(form.date).toLocaleTimeString()}</div>
                      </div>

                      <div className="bg-gray-50 rounded-lg p-3">
<<<<<<< HEAD
                        <div className="font-medium text-gray-700">Completion Date</div>
                        <div className="text-lg font-semibold text-gray-900">
                          {form.completedAt ? new Date(form.completedAt).toLocaleDateString() : new Date(form.date).toLocaleDateString()}
                        </div>
                        <div className="text-sm text-gray-600 mt-1">
                          {form.completedAt ? new Date(form.completedAt).toLocaleTimeString() : new Date(form.date).toLocaleTimeString()}
                        </div>
=======
                        <div className="font-medium text-gray-700">Last Updated</div>
                        <div className="text-lg font-semibold text-gray-900">{form.lastTextEntry ? new Date(form.lastTextEntry).toLocaleDateString() : 'No text entered yet'}</div>
                        <div className="text-sm text-gray-600 mt-1">{form.lastTextEntry ? new Date(form.lastTextEntry).toLocaleTimeString() : ''}</div>
>>>>>>> 2a5bc19d
                      </div>

                      <div className="bg-gray-50 rounded-lg p-3">
                        <div className="font-medium text-gray-700">Corrective Actions & Comments</div>
                        <div className="text-sm text-gray-600 mt-1">
                          <textarea
                            readOnly
                            className="w-full h-20 p-2 text-sm text-gray-700 bg-white border rounded-md resize-none"
                            value={form.correctiveActionsComments && form.correctiveActionsComments.trim() ?
                              form.correctiveActionsComments.split('\n').map((l, i) => `${i+1}. ${l}`).join('\n') : '(no comments)'}
                          />
                        </div>
                      </div>
                    </div>
                  </div>
                </div>
              ))}
            </div>
          )}

          {getFilteredAndSortedForms().length === 0 && (
            <div className="text-center py-12 bg-white rounded-xl border-2 border-gray-200 mt-6">
              <div className="text-6xl mb-4">📋</div>
              <h3 className="text-lg font-semibold text-gray-900 mb-2">No Forms Found</h3>
              <p className="text-gray-500">No forms match your current search criteria or filters.</p>
            </div>
          )}

          {/* Approved Forms Section */}
          {approvedForms.length > 0 && (
            <div className="mb-8">
              <h2 className="text-2xl font-bold text-gray-900 mb-4 flex items-center">
                <svg className="w-6 h-6 mr-2 text-indigo-600" fill="none" stroke="currentColor" viewBox="0 0 24 24">
                  <path strokeLinecap="round" strokeLinejoin="round" strokeWidth={2} d="M5 13l4 4L19 7" />
                </svg>
                Approved Forms
              </h2>

              {approvedForms.map((form) => (
                <div key={form.id} className={`bg-white rounded-xl border-2 border-gray-200 overflow-hidden mb-6`}>
                  <div className={`p-6`}>
                    <div className="flex items-center justify-between">
                      <div className="flex items-center space-x-4">
                        <div>
                          <h3 className="text-lg font-semibold text-gray-900">{form.title ? form.title : getFormTypeDisplayName(form.formType)}</h3>
                          <div className="text-sm text-gray-600 mt-1">{getFormTypeDisplayName(form.formType)}</div>
                          <div className="flex items-center space-x-4 text-sm text-gray-600 mt-1">
                            <span>Form #{form.id.slice(-6)}</span>
                            {/* Approved by text removed per request */}
                          </div>
                        </div>
                      </div>

                      <div className="flex items-center space-x-3">
                        <div className="flex flex-col items-end text-sm text-gray-600">
                          <span className="inline-flex items-center px-3 py-1 rounded-full text-sm font-medium bg-indigo-100 text-indigo-800">✓ Approved</span>
                          {/* Approved by text removed per request */}
                        </div>
                        <button
                          onClick={() => handleViewForm(form)}
                          className="inline-flex items-center px-3 py-2 text-sm font-medium text-blue-600 bg-blue-50 border border-blue-200 rounded-md hover:bg-blue-100 hover:text-blue-700 transition-colors"
                          title="View approved form (read-only)"
                        >
                          <svg className="w-4 h-4 mr-2" fill="none" stroke="currentColor" viewBox="0 0 24 24">
                            <path strokeLinecap="round" strokeLinejoin="round" strokeWidth={2} d="M15 12a3 3 0 11-6 0 3 3 0 016 0z" />
                            <path strokeLinecap="round" strokeLinejoin="round" strokeWidth={2} d="M2.458 12C3.732 7.943 7.523 5 12 5c4.478 0 8.268 2.943 9.542 7-1.274 4.057-5.064 7-9.542 7-4.477 0-8.268-2.943-9.542-7z" />
                          </svg>
                          View Form
                        </button>
                        <button
                          onClick={() => handleDownloadPDF(form)}
                          className="inline-flex items-center px-3 py-2 text-sm font-medium text-green-600 bg-green-50 border border-green-200 rounded-md hover:bg-green-100 hover:text-green-700 transition-colors"
                          title="Download approved form as PDF"
                        >
                          <svg className="w-4 h-4 mr-2" fill="none" stroke="currentColor" viewBox="0 0 24 24">
                            <path strokeLinecap="round" strokeLinejoin="round" strokeWidth={2} d="M12 10v6m0 0l-3-3m3 3l3-3m2 8H7a2 2 0 01-2-2V5a2 2 0 012-2h5.586a1 1 0 01.707.293l5.414 5.414a1 1 0 01.293.707V19a2 2 0 01-2 2z" />
                          </svg>
                          Download PDF
                        </button>
                        <button
                          onClick={() => {
                            try {
                              // First update the local state immediately for better UX
                              updateFormStatus(form.id, 'In Progress');
                              // removed success toast for reopen to avoid green notification
                              // Force dashboard refresh to show updated status
                              setDashboardRefreshKey(prev => prev + 1);
                            } catch (error) {
                              console.error('Error reopening form:', error);
                              showToast('error', `Failed to reopen form: ${error instanceof Error ? error.message : 'Unknown error'}`, form.id);
                            }
                          }}
                          className="inline-flex items-center px-3 py-2 text-sm font-medium text-orange-600 bg-orange-50 border border-orange-200 rounded-md hover:bg-orange-100 hover:text-orange-700 transition-colors"
                          title="Reopen form for editing"
                        >
                          <svg className="w-4 h-4 mr-2" fill="none" stroke="currentColor" viewBox="0 0 24 24">
                            <path strokeLinecap="round" strokeLinejoin="round" strokeWidth={2} d="M4 4v5h.582m15.356 2A8.001 8.003 0 004.582 9m0 0H9m11 11v-5h-.581m0 0a8.003 8.003 0 01-15.357-2m15.357 2H15" />
                          </svg>
                          Reopen
                        </button>
                      </div>
                    </div>
                  </div>
                </div>
              ))}
            </div>
          )}

        </main>

      {/* Form Details Modal */}
      {showFormModal && selectedForm && (
        <div className="fixed inset-0 bg-black bg-opacity-50 flex items-center justify-center z-50 p-4">
          <div className="bg-gray-50 rounded-2xl w-full h-full max-w-7xl max-h-[95vh] overflow-hidden flex flex-col">
            <div className="flex justify-between items-center p-4 bg-white border-b">
              <div>
                <h3 className="text-xl font-semibold">
                  {headerTitle} - {new Date(selectedForm.date).toLocaleDateString()}
                </h3>
                <div className="text-sm text-gray-600 mt-1">
                  Status: <span className={`font-medium ${
                    selectedForm.status === 'Complete' ? 'text-green-600' :
                    selectedForm.status === 'In Progress' ? 'text-yellow-600' :
                    'text-orange-600'
                  }`}>
                    {selectedForm.status}
                  </span>
                </div>
              </div>
              <button
                onClick={() => {
                  console.log('Closing admin modal, forcing dashboard refresh');
                  setShowFormModal(false);
                  // Force a re-render of the dashboard to show updated status
                  setDashboardRefreshKey(prev => prev + 1);
                  console.log('Dashboard refresh triggered on modal close');
                }}
                className="text-gray-400 hover:text-gray-600 text-2xl"
              >
                ✕
              </button>
            </div>
            
            <div className="flex-1 overflow-y-auto">
                {selectedForm.formType === FormType.PIROSHKI_CALZONE_EMPANADA ? (
                  <PiroshkiForm 
                    key={`${selectedForm.id}-${dashboardRefreshKey}`}
                    formData={selectedForm}
                    readOnly={false}
                    onFormUpdate={(formId, updates) => {
                      console.log('Admin form updated:', formId, updates);
                      
                      // Handle status updates
                      if (updates.status) {
                        updateFormStatus(formId, updates.status);
                        // Force dashboard refresh to show updated status
                        setDashboardRefreshKey(prev => prev + 1);
                        
                        // Do not show success toast here to avoid green notification
                        // Close modal when form is completed
                        if (updates.status === 'Complete') {
                          setShowFormModal(false);
                          setSelectedForm(null);
                        }
                      }
                      
                      // Update the selectedForm state to reflect changes
                      if (selectedForm && selectedForm.id === formId) {
                        const updatedForm = { ...selectedForm, ...updates };
                        setSelectedForm(updatedForm as PaperFormEntry);
                      }
                    }}
                  />
                                 ) : selectedForm.formType === FormType.BAGEL_DOG_COOKING_COOLING ? (
                   <BagelDogForm
                     key={`${selectedForm.id}-${dashboardRefreshKey}`}
                     formData={selectedForm}
                     readOnly={false}
                     onFormUpdate={(formId: string, updates: any) => {
                       console.log('Admin form updated:', formId, updates);
                       
                       // Handle status updates
                       if (updates.status) {
                         updateFormStatus(formId, updates.status);
                         // Force dashboard refresh to show updated status
                         setDashboardRefreshKey(prev => prev + 1);
                         
                         // Do not show success toast here to avoid green notification
                         // Close modal when form is completed
                         if (updates.status === 'Complete') {
                           setShowFormModal(false);
                           setSelectedForm(null);
                         }
                       }
                       
                       // Update the selectedForm state to reflect changes
                       if (selectedForm && selectedForm.id === formId) {
                         const updatedForm = { ...selectedForm, ...updates };
                         setSelectedForm(updatedForm as PaperFormEntry);
                       }
                     }}
                   />
                ) : (
                  <PaperForm 
                    key={`${selectedForm?.id || 'none'}-${dashboardRefreshKey}`}
                    formId={selectedForm?.id || ''}
                    formData={selectedForm}
                    isAdminForm={true}
                    readOnly={false}
                    onFormUpdate={(formId, updates) => {
                      console.log('Admin form updated:', formId, updates);
                      
                      // Handle status updates
                      if (updates.status) {
                        updateFormStatus(formId, updates.status);
                        // Force dashboard refresh to show updated status
                        setDashboardRefreshKey(prev => prev + 1);
                        
                        // Do not show success toast here to avoid green notification
                        // Close modal when form is completed
                        if (updates.status === 'Complete') {
                          setShowFormModal(false);
                          setSelectedForm(null);
                        }
                      }
                      
                      // Update the selectedForm state to reflect changes
                      if (selectedForm && selectedForm.id === formId) {
                        const updatedForm = { ...selectedForm, ...updates };
                        setSelectedForm(updatedForm as PaperFormEntry);
                      }
                    }}
                  />
                )}
              </div>
          </div>
        </div>
      )}



      {/* Toast Notifications */}
      {toasts.map(toast => (
        <div
          key={toast.id}
          className={`fixed bottom-4 left-1/2 -translate-x-1/2 z-50 p-3 rounded-lg shadow-lg text-white font-medium ${
            toast.type === 'success' ? 'bg-green-500' :
            toast.type === 'error' ? 'bg-red-500' :
            toast.type === 'warning' ? 'bg-yellow-500' : 'bg-blue-500'
          }`}
        >
          {toast.message}
          {toast.formId && (
            <span className="ml-2 text-xs font-normal">
              (Form #{toast.formId.slice(-6)})
            </span>
          )}
        </div>
      ))}
    </div>
  );
}<|MERGE_RESOLUTION|>--- conflicted
+++ resolved
@@ -1111,19 +1111,9 @@
                       </div>
 
                       <div className="bg-gray-50 rounded-lg p-3">
-<<<<<<< HEAD
-                        <div className="font-medium text-gray-700">Completion Date</div>
-                        <div className="text-lg font-semibold text-gray-900">
-                          {form.completedAt ? new Date(form.completedAt).toLocaleDateString() : new Date(form.date).toLocaleDateString()}
-                        </div>
-                        <div className="text-sm text-gray-600 mt-1">
-                          {form.completedAt ? new Date(form.completedAt).toLocaleTimeString() : new Date(form.date).toLocaleTimeString()}
-                        </div>
-=======
                         <div className="font-medium text-gray-700">Last Updated</div>
                         <div className="text-lg font-semibold text-gray-900">{form.lastTextEntry ? new Date(form.lastTextEntry).toLocaleDateString() : 'No text entered yet'}</div>
                         <div className="text-sm text-gray-600 mt-1">{form.lastTextEntry ? new Date(form.lastTextEntry).toLocaleTimeString() : ''}</div>
->>>>>>> 2a5bc19d
                       </div>
 
                       <div className="bg-gray-50 rounded-lg p-3">
